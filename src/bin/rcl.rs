--- conflicted
+++ resolved
@@ -4,42 +4,7 @@
  *
  * SPDX-License-Identifier: Apache-2.0 OR LGPL-2.1-or-later
  */
-#![cfg(feature = "cli")]
 
-<<<<<<< HEAD
-use anyhow::{bail, Result};
-use clap::Parser;
-use dsi_progress_logger::*;
-use epserde::ser::Serialize;
-use lender::{Lender, Lending};
-use std::io::BufReader;
-use sux::prelude::*;
-
-#[derive(Parser, Debug)]
-#[command(about = "Compress a file containing one string per line using a Rear Coded List", long_about = None)]
-
-struct Args {
-    /// A file containing UTF-8 strings, one per line.
-    filename: String,
-    #[arg(short, long)]
-    /// A name for the ε-serde serialized RCL. Defaults to the "{filename}.rcl" if not specified.
-    dst: Option<String>,
-    /// The filename containing the keys is compressed with zstd.
-    #[arg(short, long)]
-    zstd: bool,
-    /// The number of high bits defining the number of buckets. Very large key sets may benefit from a larger number of buckets.
-    #[arg(short = 'k', long, default_value_t = 8)]
-    k: usize,
-}
-
-fn compress<
-    S: AsRef<str> + ?Sized,
-    L: Lender + for<'lend> Lending<'lend, Lend = Result<&'lend S, std::io::Error>>,
->(
-    mut lines: L,
-    args: Args,
-) -> anyhow::Result<()> {
-=======
 use std::io::BufRead;
 
 use anyhow::Result;
@@ -63,7 +28,6 @@
 }
 
 fn compress<R: BufRead>(file: R, args: Args) {
->>>>>>> 2ed8919c
     let dst_file_path = args.dst.unwrap_or(format!("{}.rcl", args.filename));
     let dst_file = std::fs::File::create(dst_file_path).unwrap();
     let mut dst_file = std::io::BufWriter::new(dst_file);
@@ -74,49 +38,30 @@
 
     let mut rclb = RearCodedListBuilder::new(args.k);
 
-    while let Some(result) = lines.next() {
-        match result {
-            Ok(line) => {
-                pl.light_update();
-                rclb.push(line);
-            }
-            Err(e) => {
-                bail!("Error reading input: {}", e);
-            }
-        }
+    for line in file.lines() {
+        let line = line.unwrap();
+        rclb.push(line.as_str());
+        pl.light_update();
     }
-
     pl.done();
 
     rclb.print_stats();
 
     let rcl = rclb.build();
 
-    rcl.serialize(&mut dst_file)?;
-    Ok(())
+    rcl.serialize(&mut dst_file).unwrap();
 }
 
 fn main() -> Result<()> {
-<<<<<<< HEAD
     env_logger::builder()
         .filter_level(log::LevelFilter::Info)
         .try_init()?;
-=======
-    stderrlog::new()
-        .verbosity(2)
-        .timestamp(stderrlog::Timestamp::Second)
-        .init()
-        .unwrap();
->>>>>>> 2ed8919c
 
     let args = Args::parse();
 
     let file = std::fs::File::open(&args.filename).unwrap();
-    if args.zstd {
-        compress(ZstdLineLender::new(file)?, args)?;
-    } else {
-        compress(LineLender::new(BufReader::new(file)), args)?;
-    }
+    let file = std::io::BufReader::new(file);
+    compress(file, args);
 
     Ok(())
 }